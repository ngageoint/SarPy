--- conflicted
+++ resolved
@@ -27,11 +27,7 @@
            '__license__', '__copyright__']
 
 
-<<<<<<< HEAD
-__version__ = "1.0.06"
-=======
 __version__ = "1.0.07"
->>>>>>> 9e1bc745
 
 
 __classification__ = "UNCLASSIFIED"  # This should be set appropriately in any high-side version
