--- conflicted
+++ resolved
@@ -7,11 +7,8 @@
 import os
 import sys
 import logging
-<<<<<<< HEAD
 from typing import BinaryIO
-=======
 from datetime import datetime
->>>>>>> a6e4923d
 
 import numpy
 
@@ -20,7 +17,7 @@
 from sarpy.io.general.base import AggregateChipper
 from sarpy.io.general.nitf import NITFReader, NITFWriter, ImageDetails, DESDetails, \
     image_segmentation, get_npp_block, interpolate_corner_points_string
-from sarpy.io.general.utils import parse_xml_from_string, is_file_like
+from sarpy.io.general.utils import parse_xml_from_string
 from sarpy.io.complex.sicd_elements.SICD import SICDType, get_specification_identifier
 from sarpy.io.complex.sicd_elements.ImageCreation import ImageCreationType
 
@@ -89,8 +86,8 @@
 
         Parameters
         ----------
-        file_name : str|BinaryIO
-            file name of file like object for a NITF 2.1 or 2.0 containing a SICD
+        file_name : str
+            file name for a NITF 2.1 file containing a SICD
         """
 
         self._des_index = None
@@ -274,8 +271,6 @@
             are caught.
         """
 
-        # TODO: should this even still be here? The util is very likely overtaken by events too.
-
         if not self._is_sicd:
             return False
 
@@ -287,9 +282,6 @@
                 "previous {} bytes. They cannot be trivially replaced.".format(des_bytes, des_size))
             return False
         des_loc = self.des_subheader_offsets[self._des_index]
-        if not os.path.exists(self._file_name):
-            raise ValueError('Operation not allowed.')
-
         with open(self._file_name, 'r+b') as fi:
             fi.seek(des_loc)
             fi.write(des_bytes)
@@ -356,14 +348,14 @@
         Parameters
         ----------
         nitf_details : str|SICDDetails
-            filename, file-like object, or SICDDetails object
+            filename or SICDDetails object
         """
 
         if isinstance(nitf_details, string_types):
             nitf_details = SICDDetails(nitf_details)
         if not isinstance(nitf_details, SICDDetails):
-            raise TypeError(
-                'The input argument for SICDReader must be a filename or SICDDetails object.')
+            raise TypeError('The input argument for SICDReader must be a filename or '
+                            'SICDDetails object.')
         super(SICDReader, self).__init__(nitf_details, reader_type="SICD")
 
         # to perform a preliminary check that the structure is valid:
@@ -425,49 +417,6 @@
 
 #######
 #  The actual writing implementation
-
-def validate_sicd_for_writing(sicd_meta):
-    """
-    Helper method which ensures the provided SICD structure provides enough
-    information to support file writing, as well as ensures a few basic items
-    are populated as appropriate.
-
-    Parameters
-    ----------
-    sicd_meta : SICDType
-
-    Returns
-    -------
-    SICDType
-        This returns a deep copy of the provided SICD structure, with any
-        necessary modifications.
-    """
-
-    if not isinstance(sicd_meta, SICDType):
-        raise ValueError('sicd_meta is required to be an instance of SICDType, got {}'.format(type(sicd_meta)))
-    if sicd_meta.ImageData is None:
-        raise ValueError('The sicd_meta has un-populated ImageData, and nothing useful can be inferred.')
-    if sicd_meta.ImageData.NumCols is None or sicd_meta.ImageData.NumRows is None:
-        raise ValueError('The sicd_meta has ImageData with unpopulated NumRows or NumCols, '
-                         'and nothing useful can be inferred.')
-    if sicd_meta.ImageData.PixelType is None:
-        logging.warning('The PixelType for sicd_meta is unset, so defaulting to RE32F_IM32F.')
-        sicd_meta.ImageData.PixelType = 'RE32F_IM32F'
-
-    sicd_meta = sicd_meta.copy()
-
-    profile = '{} {}'.format(__title__, __version__)
-    if sicd_meta.ImageCreation is None:
-        sicd_meta.ImageCreation = ImageCreationType(
-            Application=profile,
-            DateTime=numpy.datetime64(datetime.now()),
-            Profile=profile)
-    else:
-        sicd_meta.ImageCreation.Profile = profile
-        if sicd_meta.ImageCreation.DateTime is None:
-            sicd_meta.ImageCreation.DateTime = numpy.datetime64(datetime.now())
-    return sicd_meta
-
 
 def _validate_input(data):
     # type: (numpy.ndarray) -> tuple
@@ -812,13 +761,5 @@
             Security=self._security_tags,
             UserHeader=XMLDESSubheader(**uh_args))
 
-        xml_bytes = self.sicd_meta.to_xml_bytes(tag='SICD', urn=uh_args['DESSHTN'])
-        from sarpy.consistency.sicd_consistency import evaluate_xml_versus_schema
-        result = evaluate_xml_versus_schema(xml_bytes.decode('utf-8'), uh_args['DESSHTN'])
-        if result is False:
-            logging.warning(
-                'As indicated by previous validation messages, the provided SICD does not '
-                'properly validate against the schema for {}'.format(
-                    uh_args['DESSHTN']))
         self._des_details = (
-            DESDetails(subhead, xml_bytes), )+            DESDetails(subhead, self.sicd_meta.to_xml_bytes(tag='SICD', urn=uh_args['DESSHTN'])), )