--- conflicted
+++ resolved
@@ -1,4 +1,3 @@
-# -*- coding: utf-8 -*-
 """
 Methods to transform SICD data to a common state.
 """
@@ -142,6 +141,7 @@
 
     return _is_not_skewed(sicd, dimension) and _is_uniform_weight(sicd, dimension) and \
            _is_fft_sgn_negative(sicd, dimension)
+
 
 
 class DeskewCalculator(FullResolutionFetcher):
@@ -197,8 +197,6 @@
         self._sicd = the_sicd
         row_delta_kcoa_poly, self._row_fft_sgn = _get_deskew_params(the_sicd, 0)
         col_delta_kcoa_poly, self._col_fft_sgn = _get_deskew_params(the_sicd, 1)
-
-        # TODO: what if the off axis delta_kcoa_poly is not [[0, ], ] to start with? We just add them?
         if self.dimension == 0:
             self._delta_kcoa_poly_axis = row_delta_kcoa_poly
             delta_kcoa_poly_int = polynomial.polyint(row_delta_kcoa_poly, axis=0)
@@ -290,7 +288,6 @@
                col_range[0]:col_range[1]:col_step,
                self.index]
         # de-weight in each applicable direction
-<<<<<<< HEAD
         if self._apply_deweighting and self._is_not_skewed_row and not self._is_uniform_weight_row:
             full_data = _deweight_array(full_data, self._row_weight, self._row_pad, 0)
         if self._apply_deweighting and self._is_not_skewed_col and not self._is_uniform_weight_col:
@@ -313,30 +310,6 @@
                     full_data = _deweight_array(full_data, self._col_weight, self._col_pad, 1)
             # deskew off axis, as possible
             full_data = other_axis_deskew(full_data, self._row_fft_sgn)
-=======
-        if self._is_not_skewed_row and not self._is_uniform_weight_row:
-            full_data = _deweight_array(full_data, self._row_weight, self._row_pad, 0)
-        if self._is_not_skewed_col and not self._is_uniform_weight_col:
-            full_data = _deweight_array(full_data, self._col_weight, self._col_pad, 1)
-        # deskew in our given dimension
-        if self.dimension == 0 and not self._is_not_skewed_row:
-            row_array, col_array = self._get_index_arrays(row_range, row_step, col_range, col_step)
-            full_data = _deskew_array(full_data, self._delta_kcoa_poly_int, row_array, col_array, self._row_fft_sgn)
-            # the weighting in dimension 1 may have shifted, so re-weight
-            full_data = _deweight_array(full_data, self._col_weight, self._col_pad, 1)
-            if numpy.any(self._delta_kcoa_poly_new != 0):
-                full_data = _deskew_array(
-                    full_data, polynomial.polyint(self._delta_kcoa_poly_new, axis=1), row_array, col_array, self._col_fft_sgn)
-        elif self.dimension == 1 and not self._is_not_skewed_col:
-            row_array, col_array = self._get_index_arrays(row_range, row_step, col_range, col_step)
-            full_data = _deskew_array(full_data, self._delta_kcoa_poly_int, row_array, col_array, self._col_fft_sgn)
-            # the weighting in dimension 0 may have shifted, so re-weight
-            full_data = _deweight_array(full_data, self._row_weight, self._row_pad, 0)
-            if numpy.any(self._delta_kcoa_poly_new != 0):
-                full_data = _deskew_array(
-                    full_data, polynomial.polyint(self._delta_kcoa_poly_new, axis=0), row_array, col_array, self._row_fft_sgn)
-        # down select as necessary
->>>>>>> 8e1dda73
         return full_data[::abs(row_range[2]), ::abs(col_range[2])]
 
 
@@ -366,6 +339,7 @@
             fft_sign = the_sicd.Grid.Row.Sgn
         except (ValueError, AttributeError):
             pass
+
     else:
         try:
             delta_kcoa_poly = the_sicd.Grid.Col.DeltaKCOAPoly.get_array(dtype='float64')
