--- conflicted
+++ resolved
@@ -2,17 +2,10 @@
 from tkinter_gui_builder.widgets.widget_utils.widget_events import WidgetEvents
 
 
-<<<<<<< HEAD
-class Canvas(tk.Canvas, WidgetEvents):
-    def __init__(self, master=None, cnf=None, **kw):
-        cnf = {} if cnf is None else cnf
-        tk.Canvas.__init__(self, master=master, cnf=cnf, **kw)
-=======
 class Canvas(tkinter.Canvas, WidgetEvents):
     def __init__(self, master=None, cnf=None, **kw):
         cnf = {} if cnf is None else cnf
         tkinter.Canvas.__init__(self, master=master, cnf=cnf, **kw)
->>>>>>> 9e73b475
 
     def set_width(self, width_npix):
         self.config(width=width_npix)
