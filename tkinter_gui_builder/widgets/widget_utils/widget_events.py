import platform
import tkinter


<<<<<<< HEAD
# TODO: I'm fairly confident that this is what you want
=======
>>>>>>> 9e73b475
class WidgetEvents(tkinter.Misc):
    def __init__(self):
        pass

    # events
    def on_left_mouse_click(self, event):
        self.bind("<Button-1>", event)

    def on_left_mouse_press(self, event):
        self.bind("<ButtonPress-1>", event)

    def on_left_mouse_motion(self, event):
        self.bind("<B1-Motion>", event)

    def on_left_mouse_release(self, event):
        self.bind("<ButtonRelease-1>", event)

    def on_right_mouse_click(self, event):
        self.bind("<Button-3>", event)

    def on_right_mouse_press(self, event):
        self.bind("<ButtonPress-3>", event)

    def on_right_mouse_motion(self, event):
        self.bind("<B3-Motion>", event)

    def on_mouse_motion(self, event):
        self.bind("<Motion>", event)

    def on_mouse_wheel(self, event):
        if platform.system() == "Linux":
            self.bind("<Button-4>", event)
            self.bind("<Button-5>", event)
        else:
            self.bind("<MouseWheel>", event)

    def on_enter_or_return_key(self, event):
        self.bind('<Return>', event)

    def on_left_mouse_click_with_args(self, event_w_args, args):
        self.bind("<Button-1>", lambda event, arg=args: event_w_args(arg))

    def on_right_mouse_click_with_args(self, event_w_args, args):
        self.bind("<Button-3>", lambda event, arg=args: event_w_args(arg))<|MERGE_RESOLUTION|>--- conflicted
+++ resolved
@@ -2,10 +2,6 @@
 import tkinter
 
 
-<<<<<<< HEAD
-# TODO: I'm fairly confident that this is what you want
-=======
->>>>>>> 9e73b475
 class WidgetEvents(tkinter.Misc):
     def __init__(self):
         pass
