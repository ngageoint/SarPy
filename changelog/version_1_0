--- conflicted
+++ resolved
@@ -1,10 +1,7 @@
 # This details the important differences introduced in sarpy 1.0
 
-<<<<<<< HEAD
-* .30 - Added support for Capella format data
-=======
+* .31 - Added support for Capella format data
 * .30 - Provide aggregate complex type reader, and sicd partitioning methods
->>>>>>> bdd1bbc7
 * .29 - Various fixes for tiff reading and reorganization
 * .28 - Reorganization of sarpy.io structure into proper categories
 * .27 - General purpose ortho-rectification capabilities introduced.
