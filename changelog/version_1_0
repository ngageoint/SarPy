--- conflicted
+++ resolved
@@ -1,10 +1,7 @@
 # This details the important differences introduced in sarpy 1.0
 
-<<<<<<< HEAD
-* .26 - General purpose ortho-rectification capabilities introduced.
-=======
+* .27 - General purpose ortho-rectification capabilities introduced.
 * .26 - Introduce file_name property for reader objects
->>>>>>> 4cb0363c
 * .25 - Resolving usage of numpy.stack to properly allow numpy 1.9.
 * .24 - Bug fix for the CPHD version 0.3 GlobalType definition.
 * .23 - Moved the general tk_builder, and specific sarpy_apps into their own repos
