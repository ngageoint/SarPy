--- conflicted
+++ resolved
@@ -1,10 +1,7 @@
 # This details the important differences introduced in 1.0
 # NB: bump the version number in __about__.py to reflect the below.
 
-<<<<<<< HEAD
-=======
 * .07 - Small bug fix in converter file naming scheme process
->>>>>>> 9e1bc745
 * .06 - Fixing a small but fatal bug for TRE parsing
 * .05 - Modified string enum parsing for NITF header to make data errors non-fatal
 * .04 - Improvements for GUI behavior and annotation tool
